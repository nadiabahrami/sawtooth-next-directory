/* Copyright 2019 Contributors to Hyperledger Sawtooth

Licensed under the Apache License, Version 2.0 (the "License");
you may not use this file except in compliance with the License.
You may obtain a copy of the License at

    http://www.apache.org/licenses/LICENSE-2.0

Unless required by applicable law or agreed to in writing, software
distributed under the License is distributed on an "AS IS" BASIS,
WITHOUT WARRANTIES OR CONDITIONS OF ANY KIND, either express or implied.
See the License for the specific language governing permissions and
limitations under the License.
----------------------------------------------------------------------------- */


#next-role-select-grid {
  margin-top: 46px;
}

#next-role-select-grid-container #next-role-select-grid-no-results {
  margin-top: 40px;
}

#next-role-select-grid .column .ui.placeholder {
  margin: 40px 15px;
}

#next-role-select-grid .column .toggle-card {
  display: flex;
  flex-direction: column;
  justify-content: space-between;
<<<<<<< HEAD
  padding: 20px 22px;
=======
  padding: 18px 20px;
>>>>>>> 8629a866
}

#next-role-select-grid .column .toggle-card h3 {
  font-size: 1em;
  margin: 0 23px 0 0;
  max-height: 2.5em;
  overflow: hidden;
  text-align: left;
}

#next-role-select-grid .next-role-select-grid-owners {
  align-items: center;
  display: flex;
<<<<<<< HEAD
  font-size: .85em;
=======
>>>>>>> 8629a866
}

#next-role-select-grid .next-role-select-grid-owner-label {
  font-size: .85em;
<<<<<<< HEAD
  font-weight: bold;
=======
>>>>>>> 8629a866
  text-align: left;
  word-break: break-word;
}

#next-role-select-grid .next-role-select-grid-owners > div:first-child {
  margin-right: 10px;
}

#next-role-select-grid-load-next-button {
  margin-top: 100px;
}

#next-role-select-grid-no-items {
  margin-top: 70px;
}<|MERGE_RESOLUTION|>--- conflicted
+++ resolved
@@ -30,11 +30,7 @@
   display: flex;
   flex-direction: column;
   justify-content: space-between;
-<<<<<<< HEAD
   padding: 20px 22px;
-=======
-  padding: 18px 20px;
->>>>>>> 8629a866
 }
 
 #next-role-select-grid .column .toggle-card h3 {
@@ -48,18 +44,13 @@
 #next-role-select-grid .next-role-select-grid-owners {
   align-items: center;
   display: flex;
-<<<<<<< HEAD
   font-size: .85em;
-=======
->>>>>>> 8629a866
 }
 
 #next-role-select-grid .next-role-select-grid-owner-label {
   font-size: .85em;
-<<<<<<< HEAD
+
   font-weight: bold;
-=======
->>>>>>> 8629a866
   text-align: left;
   word-break: break-word;
 }
