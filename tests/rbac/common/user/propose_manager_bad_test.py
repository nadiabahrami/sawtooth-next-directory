--- conflicted
+++ resolved
@@ -35,11 +35,7 @@
     reason = helper.user.reason()
     message = User().manager.propose.make(
         proposal_id=proposal_id,
-<<<<<<< HEAD
-        next_id=user.next_id,
-=======
-        user_id=user.next_id,
->>>>>>> 14c4d9df
+        next_id=user.next_id,\
         new_manager_id=manager.next_id,
         reason=reason,
         metadata=None,
@@ -61,11 +57,7 @@
     reason = helper.user.reason()
     message = User().manager.propose.make(
         proposal_id=proposal_id,
-<<<<<<< HEAD
-        next_id=user.next_id,
-=======
-        user_id=user.next_id,
->>>>>>> 14c4d9df
+        next_id=user.next_id,
         new_manager_id=manager.next_id,
         reason=reason,
         metadata=None,
@@ -88,11 +80,7 @@
     reason = helper.user.reason()
     message = User().manager.propose.make(
         proposal_id=proposal_id,
-<<<<<<< HEAD
-        next_id=user.next_id,
-=======
-        user_id=user.next_id,
->>>>>>> 14c4d9df
+        next_id=user.next_id,
         new_manager_id=manager.next_id,
         reason=reason,
         metadata=None,
@@ -116,11 +104,7 @@
     reason = helper.user.reason()
     message = User().manager.propose.make(
         proposal_id=proposal_id,
-<<<<<<< HEAD
-        next_id=user.next_id,
-=======
-        user_id=user.next_id,
->>>>>>> 14c4d9df
+        next_id=user.next_id,
         new_manager_id=manager.next_id,
         reason=reason,
         metadata=None,
@@ -145,11 +129,7 @@
     reason = helper.user.reason()
     message = User().manager.propose.make(
         proposal_id=proposal_id,
-<<<<<<< HEAD
-        next_id=user.next_id,
-=======
-        user_id=user.next_id,
->>>>>>> 14c4d9df
+        next_id=user.next_id,
         new_manager_id=manager.next_id,
         reason=reason,
         metadata=None,
@@ -173,11 +153,7 @@
     reason = helper.user.reason()
     message = User().manager.propose.make(
         proposal_id=proposal_id,
-<<<<<<< HEAD
-        next_id=user.next_id,
-=======
-        user_id=user.next_id,
->>>>>>> 14c4d9df
+        next_id=user.next_id,
         new_manager_id=manager.next_id,
         reason=reason,
         metadata=None,
@@ -201,11 +177,7 @@
     reason = helper.user.reason()
     message = User().manager.propose.make(
         proposal_id=proposal_id,
-<<<<<<< HEAD
-        next_id=user.next_id,
-=======
-        user_id=user.next_id,
->>>>>>> 14c4d9df
+        next_id=user.next_id,
         new_manager_id=user.next_id,
         reason=reason,
         metadata=None,
@@ -228,11 +200,7 @@
     reason = helper.user.reason()
     message = User().manager.propose.make(
         proposal_id=proposal_id,
-<<<<<<< HEAD
         next_id=proposal.object_id,
-=======
-        user_id=proposal.object_id,
->>>>>>> 14c4d9df
         new_manager_id=manager.next_id,
         reason=reason,
         metadata=None,
