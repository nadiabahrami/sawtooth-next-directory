# Copyright 2019 Contributors to Hyperledger Sawtooth
#
# Licensed under the Apache License, Version 2.0 (the "License");
# you may not use this file except in compliance with the License.
# You may obtain a copy of the License at
#
#     http://www.apache.org/licenses/LICENSE-2.0
#
# Unless required by applicable law or agreed to in writing, software
# distributed under the License is distributed on an "AS IS" BASIS,
# WITHOUT WARRANTIES OR CONDITIONS OF ANY KIND, either express or implied.
# See the License for the specific language governing permissions and
# limitations under the License.
# -----------------------------------------------------------------------------
"""Imports User Test"""
# pylint: disable=no-member,invalid-name
import pytest

from rbac.common.user import User
from rbac.common import protobuf
from rbac.common.sawtooth import batcher
from rbac.common.logs import get_default_logger
from tests.rbac.common import helper

LOGGER = get_default_logger(__name__)


@pytest.mark.user
@pytest.mark.library
@pytest.mark.imports_user
def test_make():
    """Test making a create user message"""
    next_id = helper.user.id()
    name = helper.user.name()
    message = User().imports.make(next_id=next_id, name=name)
    assert isinstance(message, protobuf.user_transaction_pb2.ImportsUser)
    assert isinstance(message.next_id, str)
    assert isinstance(message.name, str)
    assert message.next_id == next_id
    assert message.name == name


@pytest.mark.user
@pytest.mark.library
@pytest.mark.imports_user
def test_make_addresses():
    """Test making addresses"""
    next_id = helper.user.id()
    name = helper.user.name()
    message = User().imports.make(next_id=next_id, name=name)
    inputs, outputs = User().imports.make_addresses(
        message=message, signer_user_id=next_id
    )
    user_address = User().address(object_id=message.next_id)
    assert isinstance(inputs, set)
    assert isinstance(outputs, set)

    assert user_address in inputs
    assert user_address in outputs


@pytest.mark.user
@pytest.mark.library
@pytest.mark.imports_user
def test_batch():
    """Test creating a batch"""
    next_id = helper.user.id()
    name = helper.user.name()
    signer_keypair = helper.user.key()

    batch = User().imports.batch(
        signer_user_id=next_id,
        signer_keypair=signer_keypair,
<<<<<<< HEAD
        next_id=next_id,
=======
        user_id=next_id,
>>>>>>> 14c4d9df
        name=name,
    )
    messages = batcher.unmake(batch)
    assert isinstance(messages, list)
    assert len(messages) == 1
    assert messages[0].next_id == next_id
    assert messages[0].name == name


@pytest.mark.user
@pytest.mark.imports_user
def test_imports_user():
    """Test importing a user on the blockchain"""
    next_id = helper.user.id()
    name = helper.user.name()
    signer_keypair = helper.user.key()

    status = User().imports.new(
        signer_user_id=next_id,
        signer_keypair=signer_keypair,
<<<<<<< HEAD
        next_id=next_id,
=======
        user_id=next_id,
>>>>>>> 14c4d9df
        name=name,
    )

    assert len(status) == 1
    assert status[0]["status"] == "COMMITTED"

    user = User().get(object_id=next_id)

    assert user.next_id == next_id
    assert user.name == name


@pytest.mark.user
@pytest.mark.imports_user
def test_create_with_manager():
    """Test creating a user with a manager on the blockchain"""
    signer_keypair = helper.user.key()
    next_id = helper.user.id()
    name = helper.user.name()
    manager_id = helper.user.id()
    manager_name = helper.user.name()

    status = User().imports.new(
        signer_user_id=next_id,
        signer_keypair=signer_keypair,
        next_id=manager_id,
        name=manager_name,
    )

    assert len(status) == 1
    assert status[0]["status"] == "COMMITTED"

    manager = User().get(object_id=manager_id)

    assert manager.next_id == manager_id
    assert manager.name == manager_name

    status = User().imports.new(
        signer_user_id=next_id,
        signer_keypair=signer_keypair,
<<<<<<< HEAD
        next_id=next_id,
=======
        user_id=next_id,
>>>>>>> 14c4d9df
        name=name,
        manager_id=manager_id,
    )

    assert len(status) == 1
    assert status[0]["status"] == "COMMITTED"

    user = User().get(object_id=next_id)

    assert user.next_id == next_id
    assert user.name == name
    assert user.manager_id == manager_id


@pytest.mark.user
@pytest.mark.imports_user
def test_create_with_manager_not_in_state():
    """Test creating a user with a manager not in state"""
    signer_keypair = helper.user.key()
    next_id = helper.user.id()
    name = helper.user.name()
    manager_id = helper.user.id()

    status = User().imports.new(
        signer_user_id=next_id,
        signer_keypair=signer_keypair,
<<<<<<< HEAD
        next_id=next_id,
=======
        user_id=next_id,
>>>>>>> 14c4d9df
        name=name,
        manager_id=manager_id,
    )

    assert len(status) == 1
    assert status[0]["status"] == "COMMITTED"

    user = User().get(object_id=next_id)

    assert user.next_id == next_id
    assert user.name == name
    assert user.manager_id == manager_id


@pytest.mark.user
@pytest.mark.imports_user
def test_reimport_user():
    """Test running import user twice with same data (re-import)"""
    next_id = helper.user.id()
    name = helper.user.name()
    signer_keypair = helper.user.key()

    status = User().imports.new(
        signer_user_id=next_id,
        signer_keypair=signer_keypair,
<<<<<<< HEAD
        next_id=next_id,
=======
        user_id=next_id,
>>>>>>> 14c4d9df
        name=name,
    )

    assert len(status) == 1
    assert status[0]["status"] == "COMMITTED"

    user = User().get(object_id=next_id)
    assert user.next_id == next_id
    assert user.name == name

    status = User().imports.new(
        signer_user_id=next_id,
        signer_keypair=signer_keypair,
<<<<<<< HEAD
        next_id=next_id,
=======
        user_id=next_id,
>>>>>>> 14c4d9df
        name=name,
    )

    user = User().get(object_id=next_id)
    assert user.next_id == next_id
    assert user.name == name<|MERGE_RESOLUTION|>--- conflicted
+++ resolved
@@ -71,11 +71,7 @@
     batch = User().imports.batch(
         signer_user_id=next_id,
         signer_keypair=signer_keypair,
-<<<<<<< HEAD
-        next_id=next_id,
-=======
-        user_id=next_id,
->>>>>>> 14c4d9df
+        next_id=next_id,
         name=name,
     )
     messages = batcher.unmake(batch)
@@ -96,11 +92,7 @@
     status = User().imports.new(
         signer_user_id=next_id,
         signer_keypair=signer_keypair,
-<<<<<<< HEAD
-        next_id=next_id,
-=======
-        user_id=next_id,
->>>>>>> 14c4d9df
+        next_id=next_id,
         name=name,
     )
 
@@ -141,11 +133,7 @@
     status = User().imports.new(
         signer_user_id=next_id,
         signer_keypair=signer_keypair,
-<<<<<<< HEAD
-        next_id=next_id,
-=======
-        user_id=next_id,
->>>>>>> 14c4d9df
+        next_id=next_id,
         name=name,
         manager_id=manager_id,
     )
@@ -172,11 +160,7 @@
     status = User().imports.new(
         signer_user_id=next_id,
         signer_keypair=signer_keypair,
-<<<<<<< HEAD
-        next_id=next_id,
-=======
-        user_id=next_id,
->>>>>>> 14c4d9df
+        next_id=next_id,
         name=name,
         manager_id=manager_id,
     )
@@ -202,30 +186,21 @@
     status = User().imports.new(
         signer_user_id=next_id,
         signer_keypair=signer_keypair,
-<<<<<<< HEAD
-        next_id=next_id,
-=======
-        user_id=next_id,
->>>>>>> 14c4d9df
-        name=name,
-    )
-
-    assert len(status) == 1
-    assert status[0]["status"] == "COMMITTED"
-
-    user = User().get(object_id=next_id)
-    assert user.next_id == next_id
-    assert user.name == name
-
-    status = User().imports.new(
-        signer_user_id=next_id,
-        signer_keypair=signer_keypair,
-<<<<<<< HEAD
-        next_id=next_id,
-=======
-        user_id=next_id,
->>>>>>> 14c4d9df
-        name=name,
+        next_id=next_id,
+        name=name,
+    )
+
+    assert len(status) == 1
+    assert status[0]["status"] == "COMMITTED"
+
+    user = User().get(object_id=next_id)
+    assert user.next_id == next_id
+    assert user.name == name
+
+    status = User().imports.new(
+        signer_user_id=next_id,
+        signer_keypair=signer_keypair,
+        next_id=next_id,
     )
 
     user = User().get(object_id=next_id)
